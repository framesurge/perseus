use fmterr::fmt_err;
use perseus::{
    errors::err_to_status_code,
    internal::{
        get_path_prefix_server,
        i18n::{TranslationsManager, Translator},
        router::{match_route_atomic, RouteInfoAtomic, RouteVerdictAtomic},
        serve::{
            build_error_page, get_path_slice, render::get_page_for_template, HtmlShell,
            ServerOptions,
        },
    },
    stores::{ImmutableStore, MutableStore},
    ErrorPages, SsrNode,
};
use std::{collections::HashMap, rc::Rc, sync::Arc};
use warp::{http::Response, path::FullPath};

/// Builds on the internal Perseus primitives to provide a utility function that returns a `Response` automatically.
fn return_error_page(
    url: &str,
    status: u16,
    // This should already have been transformed into a string (with a source chain etc.)
    err: &str,
    translator: Option<Rc<Translator>>,
    error_pages: &ErrorPages<SsrNode>,
    html_shell: &HtmlShell,
    root_id: &str,
) -> Response<String> {
<<<<<<< HEAD
    let html = build_error_page(url, status, err, translator, error_pages, html, root_id);
    Response::builder().status(status).body(html).unwrap()
=======
    let html = build_error_page(
        url,
        status,
        err,
        translator,
        error_pages,
        html_shell,
        root_id,
    );
    Response::builder().status(*status).body(html).unwrap()
>>>>>>> 69e9f729
}

/// The handler for calls to any actual pages (first-time visits), which will render the appropriate HTML and then interpolate it into
/// the app shell.
#[allow(clippy::too_many_arguments)] // As for `page_data_handler`, we don't have a choice
pub async fn initial_load_handler<M: MutableStore, T: TranslationsManager>(
    path: FullPath,
    req: perseus::http::Request<()>,
    opts: Arc<ServerOptions>,
    html_shell: Arc<HtmlShell<'_>>,
    render_cfg: Arc<HashMap<String, String>>,
    immutable_store: Arc<ImmutableStore>,
    mutable_store: Arc<M>,
    translations_manager: Arc<T>,
) -> Response<String> {
    let path = path.as_str();
    let templates = &opts.templates_map;
    let error_pages = &opts.error_pages;
    let path_slice = get_path_slice(path);
    // Create a closure to make returning error pages easier (most have the same data)
    let html_err = |status: u16, err: &str| {
        return return_error_page(
            path,
            status,
            err,
            None,
            error_pages,
            html_shell.as_ref(),
            &opts.root_id,
        );
    };

    // Run the routing algorithms on the path to figure out which template we need
    let verdict = match_route_atomic(&path_slice, render_cfg.as_ref(), templates, &opts.locales);
    match verdict {
        // If this is the outcome, we know that the locale is supported and the like
        // Given that all this is valid from the client, any errors are 500s
        RouteVerdictAtomic::Found(RouteInfoAtomic {
            path,     // Used for asset fetching, this is what we'd get in `page_data`
            template, // The actual template to use
            locale,
            was_incremental_match,
        }) => {
            // Actually render the page as we would if this weren't an initial load
            let page_data = get_page_for_template(
                &path,
                &locale,
                template,
                was_incremental_match,
                req,
                (immutable_store.as_ref(), mutable_store.as_ref()),
                translations_manager.as_ref(),
            )
            .await;
            let page_data = match page_data {
                Ok(page_data) => page_data,
                // We parse the error to return an appropriate status code
                Err(err) => {
                    return html_err(err_to_status_code(&err), &fmt_err(&err));
                }
            };

            let final_html = html_shell
                .as_ref()
                .clone()
                .page_data(&page_data, &opts.root_id)
                .to_string();

            let mut http_res = Response::builder().status(200);
            // http_res.content_type("text/html");
            // Generate and add HTTP headers
            for (key, val) in template.get_headers(page_data.state) {
                http_res = http_res.header(key.unwrap(), val);
            }

            http_res.body(final_html).unwrap()
        }
        // For locale detection, we don't know the user's locale, so there's not much we can do except send down the app shell, which will do the rest and fetch from `.perseus/page/...`
        RouteVerdictAtomic::LocaleDetection(path) => {
            // We use a `302 Found` status code to indicate a redirect
            // We 'should' generate a `Location` field for the redirect, but it's not RFC-mandated, so we can use the app shell
            Response::builder()
                .status(200)
                .body(
                    html_shell
                        .as_ref()
                        .clone()
                        .locale_redirection_fallback(
                            // We'll redirect the user to the default locale
                            &format!(
                                "{}/{}/{}",
                                get_path_prefix_server(),
                                opts.locales.default,
                                path
                            ),
                            &opts.root_id,
                        )
                        .to_string(),
                )
                .unwrap()
        }
        RouteVerdictAtomic::NotFound => html_err(404, "page not found"),
    }
}<|MERGE_RESOLUTION|>--- conflicted
+++ resolved
@@ -27,10 +27,6 @@
     html_shell: &HtmlShell,
     root_id: &str,
 ) -> Response<String> {
-<<<<<<< HEAD
-    let html = build_error_page(url, status, err, translator, error_pages, html, root_id);
-    Response::builder().status(status).body(html).unwrap()
-=======
     let html = build_error_page(
         url,
         status,
@@ -40,8 +36,7 @@
         html_shell,
         root_id,
     );
-    Response::builder().status(*status).body(html).unwrap()
->>>>>>> 69e9f729
+    Response::builder().status(status).body(html).unwrap()
 }
 
 /// The handler for calls to any actual pages (first-time visits), which will render the appropriate HTML and then interpolate it into
