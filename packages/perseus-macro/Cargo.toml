--- conflicted
+++ resolved
@@ -25,12 +25,8 @@
 proc-macro2 = "1"
 darling = "0.13"
 serde_json = "1"
-<<<<<<< HEAD
 sycamore-reactive = "=0.8.0-beta.5"
-=======
-sycamore-reactive = "=0.8.0-beta.4"
 regex = "1"
->>>>>>> e2c5d52c
 
 [dev-dependencies]
 trybuild = { version = "1.0", features = ["diff"] }
