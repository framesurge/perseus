--- conflicted
+++ resolved
@@ -1,10 +1,6 @@
 [package]
 name = "perseus-example-fetching"
-<<<<<<< HEAD
-version = "0.3.5"
-=======
 version = "0.4.0-beta.1"
->>>>>>> 854bd4c3
 edition = "2021"
 
 # See more keys and their definitions at https://doc.rust-lang.org/cargo/reference/manifest.html
